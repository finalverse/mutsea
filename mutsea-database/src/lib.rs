// /mutsea/mutsea-database/src/lib.rs
//! Mutsea Database Layer - OpenSim Compatible
//! 
//! This crate provides database abstraction for the Mutsea AI-driven world engine
//! with compatibility for OpenSim's existing database schema.

pub mod error;
pub mod backends;
pub mod manager;
pub mod utils;

// OpenSim Compatibility Layer
#[cfg(feature = "opensim-compat")]
pub mod opensim;

// AI-Enhanced Models (for future use)
pub mod models;
pub mod queries;
pub mod traits;

use error::DatabaseError;
use manager::DatabaseManager;

pub type Result<T> = std::result::Result<T, DatabaseError>;

<<<<<<< HEAD
/// Main database interface for Mutsea with OpenSim compatibility
pub struct MutseaDatabase {
    manager: DatabaseManager,
}
=======
    /// Initialize AI-specific schema
    pub async fn initialize_ai_schema(&self) -> DatabaseResult<()> {
        self.manager.initialize_ai_schema().await
    }

    /// Get database metrics
    pub async fn get_metrics(&self) -> DatabaseMetrics {
        self.manager.get_metrics().await
    }
>>>>>>> bc3341d5

impl MutseaDatabase {
    /// Create a new database instance with OpenSim compatibility
    pub async fn new_opensim_compatible(database_url: &str) -> Result<Self> {
        let manager = DatabaseManager::new(database_url).await?;
        Ok(Self { manager })
    }

    /// Create a new database instance from configuration
    pub async fn from_config(config: &mutsea_config::DatabaseConfig) -> Result<Self> {
        let database_url = config.connection_string();
        Self::new_opensim_compatible(&database_url).await
    }

    /// Get database manager for direct access
    pub fn manager(&self) -> &DatabaseManager {
        &self.manager
    }

    /// Initialize OpenSim compatible tables
    #[cfg(feature = "opensim-compat")]
    pub async fn initialize_opensim_schema(&self) -> Result<()> {
        self.manager.initialize_opensim_tables().await
    }

    /// Check if database is ready for OpenSim operations
    #[cfg(feature = "opensim-compat")]
    pub async fn verify_opensim_compatibility(&self) -> Result<bool> {
        self.manager.verify_opensim_tables().await
    }

    /// Initialize AI-enhanced tables (for future use)
    pub async fn initialize_ai_schema(&self) -> Result<()> {
        // TODO: Implement AI-specific table creation
        tracing::info!("AI schema initialization not yet implemented");
        Ok(())
    }
}

// Re-exports for convenience
pub use backends::{BackendType, DatabasePool};
pub use error::DatabaseError;
pub use manager::DatabaseManager;

#[cfg(feature = "opensim-compat")]
pub use opensim::{schema, models};

#[cfg(test)]
mod tests {
    use super::*;

    #[tokio::test]
    async fn test_database_creation() {
        // This would test against a test database
        // For now, just ensure the types compile
        assert!(true);
    }
}<|MERGE_RESOLUTION|>--- conflicted
+++ resolved
@@ -23,22 +23,10 @@
 
 pub type Result<T> = std::result::Result<T, DatabaseError>;
 
-<<<<<<< HEAD
 /// Main database interface for Mutsea with OpenSim compatibility
 pub struct MutseaDatabase {
     manager: DatabaseManager,
 }
-=======
-    /// Initialize AI-specific schema
-    pub async fn initialize_ai_schema(&self) -> DatabaseResult<()> {
-        self.manager.initialize_ai_schema().await
-    }
-
-    /// Get database metrics
-    pub async fn get_metrics(&self) -> DatabaseMetrics {
-        self.manager.get_metrics().await
-    }
->>>>>>> bc3341d5
 
 impl MutseaDatabase {
     /// Create a new database instance with OpenSim compatibility
@@ -58,10 +46,24 @@
         &self.manager
     }
 
-    /// Initialize OpenSim compatible tables
-    #[cfg(feature = "opensim-compat")]
-    pub async fn initialize_opensim_schema(&self) -> Result<()> {
-        self.manager.initialize_opensim_tables().await
+    /// Get clone of the database manager
+    pub fn manager_clone(&self) -> Arc<DatabaseManager> {
+        Arc::clone(&self.manager)
+    }
+
+    /// Run database migrations
+    pub async fn migrate(&self) -> DatabaseResult<()> {
+        self.manager.migrate().await
+    }
+
+    /// Initialize AI-specific schema
+    pub async fn initialize_ai_schema(&self) -> DatabaseResult<()> {
+        self.manager.initialize_ai_schema().await
+    }
+
+    /// Get database metrics
+    pub async fn get_metrics(&self) -> DatabaseMetrics {
+        self.manager.get_metrics().await
     }
 
     /// Check if database is ready for OpenSim operations
