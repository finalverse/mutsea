// /mutsea/mutsea-database/src/manager.rs
//! Database manager for coordinating operations

use crate::{
<<<<<<< HEAD
    backends::{DatabaseBackend, DatabasePool},
=======
    backends::{DatabasePool, DatabaseBackend},
    error::DatabaseResult,
>>>>>>> 16466f1f
    Result, DatabaseError,
    metrics::DatabaseMetrics,
};
<<<<<<< HEAD
use std::sync::{atomic::{AtomicU64, Ordering}, Arc};
use tracing::{debug, error, info};
use std::time::Duration;
=======
use std::sync::Arc;
use tokio::sync::RwLock;
use tracing::{info, debug, error};
>>>>>>> 16466f1f

/// Database manager for coordinating operations across different backends
pub struct DatabaseManager {
    pool: Arc<DatabasePool>,
<<<<<<< HEAD
    total_queries: AtomicU64,
    successful_queries: AtomicU64,
    failed_queries: AtomicU64,
    avg_query_time_ms: AtomicU64,
=======
    metrics: Arc<RwLock<DatabaseMetrics>>, 
>>>>>>> 16466f1f
}

impl DatabaseManager {
    /// Create a new database manager
    pub async fn new(database_url: &str) -> Result<Self> {
        info!("Initializing database manager with URL: {}", 
              database_url.split('@').last().unwrap_or("unknown"));
        
        let pool = DatabasePool::new(database_url).await?;
        info!("Database pool created successfully");
        
        Ok(Self {
            pool: Arc::new(pool),
<<<<<<< HEAD
            total_queries: AtomicU64::new(0),
            successful_queries: AtomicU64::new(0),
            failed_queries: AtomicU64::new(0),
            avg_query_time_ms: AtomicU64::new(0),
=======
            metrics: Arc::new(RwLock::new(DatabaseMetrics::default())),
>>>>>>> 16466f1f
        })
    }
    
    /// Get a database backend instance
    pub async fn get_backend(&self) -> Result<Box<dyn DatabaseBackend>> {
        Ok(self.pool.get_backend())
    }
    
    /// Get the backend type
    pub fn backend_type(&self) -> crate::backends::BackendType {
        self.pool.backend_type()
    }
    
    /// Test database connectivity
    pub async fn test_connection(&self) -> Result<()> {
        debug!("Testing database connection");
        let backend = self.get_backend().await?;
        
        // Try a simple query to test connectivity
        match backend.table_exists("information_schema.tables").await {
            Ok(_) => {
                info!("Database connection test successful");
                Ok(())
            },
            Err(e) => {
                error!("Database connection test failed: {}", e);
                Err(e)
            }
        }
    }

    /// Get database statistics
    pub async fn get_statistics(&self) -> Result<DatabaseStats> {
        let backend = self.get_backend().await?;
        
        // Basic stats - can be expanded based on backend type
        Ok(DatabaseStats {
            backend_type: self.backend_type(),
            is_connected: self.test_connection().await.is_ok(),
            // TODO: Add more meaningful statistics
        })
    }

    /// Initialize AI-specific database schema
    pub async fn initialize_ai_schema(&self) -> DatabaseResult<()> {
        let backend = self.backend_type();
        info!("Initializing AI database schema for {} backend", backend.as_str());
        backend.initialize_ai_schema(&self.pool).await
    }

    /// Get database metrics
    pub async fn get_metrics(&self) -> DatabaseMetrics {
        let mut metrics = DatabaseMetrics {
            total_queries: self.total_queries.load(Ordering::Relaxed),
            successful_queries: self.successful_queries.load(Ordering::Relaxed),
            failed_queries: self.failed_queries.load(Ordering::Relaxed),
            avg_query_time_ms: f64::from_bits(self.avg_query_time_ms.load(Ordering::Relaxed)),
            active_connections: 0,
            max_connections: 0,
        };

        // Update connection pool metrics
        self.pool.update_metrics(&mut metrics).await;

        metrics
    }

    /// Try to get database metrics (non-blocking)
    pub async fn try_get_metrics(&self) -> DatabaseResult<DatabaseMetrics> {
        Ok(self.get_metrics().await)
    }

    /// Update metrics after query execution
    async fn update_metrics(&self, success: bool, duration: Duration) {
        self.total_queries.fetch_add(1, Ordering::Relaxed);
        if success {
            self.successful_queries.fetch_add(1, Ordering::Relaxed);
        } else {
            self.failed_queries.fetch_add(1, Ordering::Relaxed);
        }

        let duration_ms = duration.as_millis() as f64;

        self.avg_query_time_ms.fetch_update(Ordering::Relaxed, Ordering::Relaxed, |current| {
            let current = f64::from_bits(current);
            let total = self.total_queries.load(Ordering::Relaxed);
            let new_avg = if total == 1 {
                duration_ms
            } else {
                current * 0.9 + duration_ms * 0.1
            };
            Some(new_avg.to_bits())
        }).ok();
    }

    /// Execute a query with metrics tracking
    async fn execute_with_metrics<F, T>(&self, operation: F) -> DatabaseResult<T>
    where
        F: std::future::Future<Output = DatabaseResult<T>>,
    {
        let start = std::time::Instant::now();
        let result = operation.await;
        let duration = start.elapsed();
        
        self.update_metrics(result.is_ok(), duration).await;
        result
    }

    // === USER MANAGEMENT ===

    /// Create a new user
    pub async fn create_user(&self, account: &UserAccount) -> DatabaseResult<()> {
        self.execute_with_metrics(async {
            self.user_queries.create(&self.pool, account).await
        }).await
    }

    /// Get user by ID
    pub async fn get_user(&self, user_id: UserId) -> DatabaseResult<Option<UserAccount>> {
        self.execute_with_metrics(async {
            self.user_queries.get_by_id(&self.pool, user_id).await
        }).await
    }

    /// Find user by name
    pub async fn find_user_by_name(&self, first_name: &str, last_name: &str) -> DatabaseResult<Option<UserAccount>> {
        self.execute_with_metrics(async {
            self.user_queries.find_by_name(&self.pool, first_name, last_name).await
        }).await
    }

    /// Update user
    pub async fn update_user(&self, account: &UserAccount) -> DatabaseResult<()> {
        self.execute_with_metrics(async {
            self.user_queries.update(&self.pool, account).await
        }).await
    }

    /// Verify OpenSim tables exist and are properly structured
    pub async fn verify_opensim_tables(&self) -> Result<bool> {
        info!("Verifying OpenSim database compatibility");
        let backend = self.get_backend().await?;
        
        let required_tables = vec![
            "regions", 
            "user_accounts", 
            "assets", 
            "inventoryitems", 
            "inventoryfolders", 
            "primitives", 
            "terrain", 
            "land", 
            "landaccesslist"
        ];

        let mut all_exist = true;
        for table in &required_tables {
            match backend.table_exists(table).await {
                Ok(exists) => {
                    if exists {
                        debug!("Table '{}' exists", table);
                    } else {
                        error!("Required table '{}' does not exist", table);
                        all_exist = false;
                    }
                },
                Err(e) => {
                    error!("Error checking table '{}': {}", table, e);
                    all_exist = false;
                }
            }
        }

        if all_exist {
            info!("All required OpenSim tables verified successfully");
        } else {
            error!("OpenSim compatibility verification failed");
        }

        Ok(all_exist)
    }

    /// Get OpenSim database health status
    pub async fn get_opensim_health(&self) -> Result<OpenSimHealth> {
        let backend = self.get_backend().await?;
        
        // Check if core tables exist and get basic counts
        let regions_exist = backend.table_exists("regions").await.unwrap_or(false);
        let users_exist = backend.table_exists("user_accounts").await.unwrap_or(false);
        let assets_exist = backend.table_exists("assets").await.unwrap_or(false);
        
        // TODO: Get actual counts from tables
        let region_count = if regions_exist { 
            // This would be a real query in production
            0 
        } else { 
            0 
        };
        
        let user_count = if users_exist { 
            // This would be a real query in production
            0 
        } else { 
            0 
        };
        
        let asset_count = if assets_exist { 
            // This would be a real query in production
            0 
        } else { 
            0 
        };

        Ok(OpenSimHealth {
            tables_exist: regions_exist && users_exist && assets_exist,
            region_count,
            user_count,
            asset_count,
        })
    }
}

/// OpenSim database health information
#[cfg(feature = "opensim-compat")]
#[derive(Debug, Clone)]
pub struct OpenSimHealth {
    pub tables_exist: bool,
    pub region_count: u64,
    pub user_count: u64,
    pub asset_count: u64,
}

/// Basic database metrics
#[derive(Debug, Clone, Default)]
pub struct DatabaseMetrics {
    pub total_queries: u64,
    pub successful_queries: u64,
    pub failed_queries: u64,
    pub avg_query_time_ms: f64,
    pub active_connections: u32,
    pub max_connections: u32,
}

#[cfg(test)]
mod tests {
    use super::*;
    
    #[tokio::test]
    async fn test_manager_creation() {
        // This would test against a real test database
        // For now, just test that the manager can be created
        assert!(true);
    }
}<|MERGE_RESOLUTION|>--- conflicted
+++ resolved
@@ -2,36 +2,25 @@
 //! Database manager for coordinating operations
 
 use crate::{
-<<<<<<< HEAD
-    backends::{DatabaseBackend, DatabasePool},
-=======
     backends::{DatabasePool, DatabaseBackend},
     error::DatabaseResult,
->>>>>>> 16466f1f
     Result, DatabaseError,
     metrics::DatabaseMetrics,
 };
-<<<<<<< HEAD
+
 use std::sync::{atomic::{AtomicU64, Ordering}, Arc};
 use tracing::{debug, error, info};
 use std::time::Duration;
-=======
-use std::sync::Arc;
 use tokio::sync::RwLock;
-use tracing::{info, debug, error};
->>>>>>> 16466f1f
 
 /// Database manager for coordinating operations across different backends
 pub struct DatabaseManager {
     pool: Arc<DatabasePool>,
-<<<<<<< HEAD
     total_queries: AtomicU64,
     successful_queries: AtomicU64,
     failed_queries: AtomicU64,
     avg_query_time_ms: AtomicU64,
-=======
     metrics: Arc<RwLock<DatabaseMetrics>>, 
->>>>>>> 16466f1f
 }
 
 impl DatabaseManager {
@@ -45,14 +34,11 @@
         
         Ok(Self {
             pool: Arc::new(pool),
-<<<<<<< HEAD
             total_queries: AtomicU64::new(0),
             successful_queries: AtomicU64::new(0),
             failed_queries: AtomicU64::new(0),
             avg_query_time_ms: AtomicU64::new(0),
-=======
             metrics: Arc::new(RwLock::new(DatabaseMetrics::default())),
->>>>>>> 16466f1f
         })
     }
     
