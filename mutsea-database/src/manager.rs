// /mutsea/mutsea-database/src/manager.rs
//! Database manager for coordinating operations

use crate::{
    backends::{DatabasePool, DatabaseBackend},
    error::DatabaseResult,
    Result, DatabaseError,
    metrics::DatabaseMetrics,
};

use std::sync::{atomic::{AtomicU64, Ordering}, Arc};
use tracing::{debug, error, info};
use std::time::Duration;
use tokio::sync::RwLock;

/// Database manager for coordinating operations across different backends
pub struct DatabaseManager {
    pool: Arc<DatabasePool>,
    total_queries: AtomicU64,
    successful_queries: AtomicU64,
    failed_queries: AtomicU64,
    avg_query_time_ms: AtomicU64,
    metrics: Arc<RwLock<DatabaseMetrics>>, 
}

impl DatabaseManager {
    /// Create a new database manager
    pub async fn new(database_url: &str) -> Result<Self> {
        info!("Initializing database manager with URL: {}",
              database_url.split('@').last().unwrap_or("unknown"));

        let pool = DatabasePool::new(database_url).await?;
        info!("Database pool created successfully");
<<<<<<< HEAD

        Ok(Self {
            pool: Arc::new(pool)
=======
        
        Ok(Self {
            pool: Arc::new(pool),
            total_queries: AtomicU64::new(0),
            successful_queries: AtomicU64::new(0),
            failed_queries: AtomicU64::new(0),
            avg_query_time_ms: AtomicU64::new(0),
            metrics: Arc::new(RwLock::new(DatabaseMetrics::default())),
>>>>>>> aa3b9dba
        })
    }

    /// Run database migrations
    pub async fn migrate(&self) -> crate::DatabaseResult<()> {
        self.pool.migrate().await
    }
    
    /// Get a database backend instance
    pub async fn get_backend(&self) -> Result<Box<dyn DatabaseBackend>> {
        Ok(self.pool.get_backend())
    }
    
    /// Get the backend type
    pub fn backend_type(&self) -> crate::backends::BackendType {
        self.pool.backend_type()
    }
    
    /// Test database connectivity
    pub async fn test_connection(&self) -> Result<()> {
        debug!("Testing database connection");
        let backend = self.get_backend().await?;
        
        // Try a simple query to test connectivity
        match backend.table_exists("information_schema.tables").await {
            Ok(_) => {
                info!("Database connection test successful");
                Ok(())
            },
            Err(e) => {
                error!("Database connection test failed: {}", e);
                Err(e)
            }
        }
    }

    /// Get database statistics
    pub async fn get_statistics(&self) -> Result<DatabaseStats> {
        let backend = self.get_backend().await?;
        
        // Basic stats - can be expanded based on backend type
        Ok(DatabaseStats {
            backend_type: self.backend_type(),
            is_connected: self.test_connection().await.is_ok(),
            // TODO: Add more meaningful statistics
        })
    }

    /// Initialize AI-specific database schema
    pub async fn initialize_ai_schema(&self) -> DatabaseResult<()> {
<<<<<<< HEAD
        info!("Initializing AI database schema for {:?} backend", self.backend_type());

        if self.backend_type() != DatabaseBackend::PostgreSQL {
            return Err(DatabaseError::UnsupportedBackend(self.backend_type().as_str().to_string()));
        }

        let sql_files = [
            include_str!("../migrations/postgresql/ai/ai_decisions.sql"),
            include_str!("../migrations/postgresql/ai/ai_global_mind_state.sql"),
            include_str!("../migrations/postgresql/ai/emergent_behaviors.sql"),
            include_str!("../migrations/postgresql/ai/learning_data.sql"),
            include_str!("../migrations/postgresql/ai/npc_states.sql"),
        ];

        for sql in sql_files.iter() {
            self.pool.execute_raw(sql).await?;
        }

        info!("AI schema initialization completed");
        Ok(())
=======
        let backend = self.backend_type();
        info!("Initializing AI database schema for {} backend", backend.as_str());
        backend.initialize_ai_schema(&self.pool).await
>>>>>>> aa3b9dba
    }

    /// Get database metrics
    pub async fn get_metrics(&self) -> DatabaseMetrics {
        let mut metrics = DatabaseMetrics {
            total_queries: self.total_queries.load(Ordering::Relaxed),
            successful_queries: self.successful_queries.load(Ordering::Relaxed),
            failed_queries: self.failed_queries.load(Ordering::Relaxed),
            avg_query_time_ms: f64::from_bits(self.avg_query_time_ms.load(Ordering::Relaxed)),
            active_connections: 0,
            max_connections: 0,
        };

        // Update connection pool metrics
        self.pool.update_metrics(&mut metrics).await;

        metrics
    }

    /// Try to get database metrics (non-blocking)
    pub async fn try_get_metrics(&self) -> DatabaseResult<DatabaseMetrics> {
        Ok(self.get_metrics().await)
    }

    /// Update metrics after query execution
    async fn update_metrics(&self, success: bool, duration: Duration) {
        self.total_queries.fetch_add(1, Ordering::Relaxed);
        if success {
            self.successful_queries.fetch_add(1, Ordering::Relaxed);
        } else {
            self.failed_queries.fetch_add(1, Ordering::Relaxed);
        }

        let duration_ms = duration.as_millis() as f64;

        self.avg_query_time_ms.fetch_update(Ordering::Relaxed, Ordering::Relaxed, |current| {
            let current = f64::from_bits(current);
            let total = self.total_queries.load(Ordering::Relaxed);
            let new_avg = if total == 1 {
                duration_ms
            } else {
                current * 0.9 + duration_ms * 0.1
            };
            Some(new_avg.to_bits())
        }).ok();
    }

    /// Execute a query with metrics tracking
    async fn execute_with_metrics<F, T>(&self, operation: F) -> DatabaseResult<T>
    where
        F: std::future::Future<Output = DatabaseResult<T>>,
    {
        let start = std::time::Instant::now();
        let result = operation.await;
        let duration = start.elapsed();
        
        self.update_metrics(result.is_ok(), duration).await;
        result
    }

    // === USER MANAGEMENT ===

    /// Create a new user
    pub async fn create_user(&self, account: &UserAccount) -> DatabaseResult<()> {
        self.execute_with_metrics(async {
            self.user_queries.create(&self.pool, account).await
        }).await
    }

    /// Get user by ID
    pub async fn get_user(&self, user_id: UserId) -> DatabaseResult<Option<UserAccount>> {
        self.execute_with_metrics(async {
            self.user_queries.get_by_id(&self.pool, user_id).await
        }).await
    }

    /// Find user by name
    pub async fn find_user_by_name(&self, first_name: &str, last_name: &str) -> DatabaseResult<Option<UserAccount>> {
        self.execute_with_metrics(async {
            self.user_queries.find_by_name(&self.pool, first_name, last_name).await
        }).await
    }

    /// Update user
    pub async fn update_user(&self, account: &UserAccount) -> DatabaseResult<()> {
        self.execute_with_metrics(async {
            self.user_queries.update(&self.pool, account).await
        }).await
    }

    /// Verify OpenSim tables exist and are properly structured
    pub async fn verify_opensim_tables(&self) -> Result<bool> {
        info!("Verifying OpenSim database compatibility");
        let backend = self.get_backend().await?;
        
        let required_tables = vec![
            "regions", 
            "user_accounts", 
            "assets", 
            "inventoryitems", 
            "inventoryfolders", 
            "primitives", 
            "terrain", 
            "land", 
            "landaccesslist"
        ];

        let mut all_exist = true;
        for table in &required_tables {
            match backend.table_exists(table).await {
                Ok(exists) => {
                    if exists {
                        debug!("Table '{}' exists", table);
                    } else {
                        error!("Required table '{}' does not exist", table);
                        all_exist = false;
                    }
                },
                Err(e) => {
                    error!("Error checking table '{}': {}", table, e);
                    all_exist = false;
                }
            }
        }

        if all_exist {
            info!("All required OpenSim tables verified successfully");
        } else {
            error!("OpenSim compatibility verification failed");
        }

        Ok(all_exist)
    }

    /// Get OpenSim database health status
    pub async fn get_opensim_health(&self) -> Result<OpenSimHealth> {
        let backend = self.get_backend().await?;
        
        // Check if core tables exist and get basic counts
        let regions_exist = backend.table_exists("regions").await.unwrap_or(false);
        let users_exist = backend.table_exists("user_accounts").await.unwrap_or(false);
        let assets_exist = backend.table_exists("assets").await.unwrap_or(false);
        
        // TODO: Get actual counts from tables
        let region_count = if regions_exist { 
            // This would be a real query in production
            0 
        } else { 
            0 
        };
        
        let user_count = if users_exist { 
            // This would be a real query in production
            0 
        } else { 
            0 
        };
        
        let asset_count = if assets_exist { 
            // This would be a real query in production
            0 
        } else { 
            0 
        };

        Ok(OpenSimHealth {
            tables_exist: regions_exist && users_exist && assets_exist,
            region_count,
            user_count,
            asset_count,
        })
    }
}

/// OpenSim database health information
#[cfg(feature = "opensim-compat")]
#[derive(Debug, Clone)]
pub struct OpenSimHealth {
    pub tables_exist: bool,
    pub region_count: u64,
    pub user_count: u64,
    pub asset_count: u64,
}

/// Basic database metrics
#[derive(Debug, Clone, Default)]
pub struct DatabaseMetrics {
    pub total_queries: u64,
    pub successful_queries: u64,
    pub failed_queries: u64,
    pub avg_query_time_ms: f64,
    pub active_connections: u32,
    pub max_connections: u32,
}

#[cfg(test)]
mod tests {
    use super::*;
    
    #[tokio::test]
    async fn test_manager_creation() {
        // This would test against a real test database
        // For now, just test that the manager can be created
        assert!(true);
    }
}<|MERGE_RESOLUTION|>--- conflicted
+++ resolved
@@ -31,11 +31,6 @@
 
         let pool = DatabasePool::new(database_url).await?;
         info!("Database pool created successfully");
-<<<<<<< HEAD
-
-        Ok(Self {
-            pool: Arc::new(pool)
-=======
         
         Ok(Self {
             pool: Arc::new(pool),
@@ -44,7 +39,6 @@
             failed_queries: AtomicU64::new(0),
             avg_query_time_ms: AtomicU64::new(0),
             metrics: Arc::new(RwLock::new(DatabaseMetrics::default())),
->>>>>>> aa3b9dba
         })
     }
 
@@ -95,7 +89,6 @@
 
     /// Initialize AI-specific database schema
     pub async fn initialize_ai_schema(&self) -> DatabaseResult<()> {
-<<<<<<< HEAD
         info!("Initializing AI database schema for {:?} backend", self.backend_type());
 
         if self.backend_type() != DatabaseBackend::PostgreSQL {
@@ -116,11 +109,6 @@
 
         info!("AI schema initialization completed");
         Ok(())
-=======
-        let backend = self.backend_type();
-        info!("Initializing AI database schema for {} backend", backend.as_str());
-        backend.initialize_ai_schema(&self.pool).await
->>>>>>> aa3b9dba
     }
 
     /// Get database metrics
