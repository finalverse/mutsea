--- conflicted
+++ resolved
@@ -55,22 +55,16 @@
         }
     }
 
-<<<<<<< HEAD
     /// Get database statistics
     pub async fn get_statistics(&self) -> Result<DatabaseStats> {
         let backend = self.get_backend().await?;
-=======
-    /// Get database backend type
-    pub fn backend_type(&self) -> DatabaseBackend {
-        self.backend
-    }
-
-    /// Run database migrations
-    pub async fn migrate(&self) -> DatabaseResult<()> {
-        info!("Running database migrations for {} backend", self.backend.as_str());
-        self.pool.migrate().await?;
-        info!("Database migrations completed successfully");
-        Ok(())
+        
+        // Basic stats - can be expanded based on backend type
+        Ok(DatabaseStats {
+            backend_type: self.backend_type(),
+            is_connected: self.test_connection().await.is_ok(),
+            // TODO: Add more meaningful statistics
+        })
     }
 
     /// Initialize AI-specific database schema
@@ -103,56 +97,79 @@
         
         // Update connection pool metrics
         self.pool.update_metrics(&mut metrics).await;
->>>>>>> bc3341d5
-        
-        // Basic stats - can be expanded based on backend type
-        Ok(DatabaseStats {
-            backend_type: self.backend_type(),
-            is_connected: self.test_connection().await.is_ok(),
-            // TODO: Add more meaningful statistics
-        })
-    }
-}
-
-/// Database statistics structure
-#[derive(Debug, Clone)]
-pub struct DatabaseStats {
-    pub backend_type: crate::backends::BackendType,
-    pub is_connected: bool,
-}
-
-// OpenSim-specific operations
-#[cfg(feature = "opensim-compat")]
-impl DatabaseManager {
-    /// Initialize OpenSim compatible database tables
-    pub async fn initialize_opensim_tables(&self) -> Result<()> {
-        info!("Initializing OpenSim compatible database schema");
-        let backend = self.get_backend().await?;
-        
-        // List of SQL files to execute for OpenSim setup
-        let sql_files = vec![
-            ("regions", include_str!("sql/opensim/create_regions.sql")),
-            ("user_accounts", include_str!("sql/opensim/create_users.sql")),
-            ("assets", include_str!("sql/opensim/create_assets.sql")),
-            ("inventory", include_str!("sql/opensim/create_inventory.sql")),
-            ("primitives", include_str!("sql/opensim/create_primitives.sql")),
-            ("terrain", include_str!("sql/opensim/create_terrain.sql")),
-            ("parcels", include_str!("sql/opensim/create_parcels.sql")),
-        ];
-
-        for (table_name, sql) in sql_files {
-            debug!("Creating table: {}", table_name);
-            match backend.execute(sql, &[]).await {
-                Ok(_) => info!("Table '{}' created successfully", table_name),
-                Err(e) => {
-                    // Log but continue - table might already exist
-                    debug!("Table '{}' creation result: {}", table_name, e);
-                }
-            }
-        }
-
-        info!("OpenSim schema initialization completed");
-        Ok(())
+        
+        metrics
+    }
+
+    /// Try to get database metrics (non-blocking)
+    pub async fn try_get_metrics(&self) -> DatabaseResult<DatabaseMetrics> {
+        let metrics = self.metrics.try_read()
+            .map_err(|_| DatabaseError::Generic("Failed to acquire metrics lock".to_string()))?
+            .clone();
+        Ok(metrics)
+    }
+
+    /// Update metrics after query execution
+    async fn update_metrics(&self, success: bool, duration: Duration) {
+        let mut metrics = self.metrics.write().await;
+        metrics.total_queries += 1;
+        
+        if success {
+            metrics.successful_queries += 1;
+        } else {
+            metrics.failed_queries += 1;
+        }
+
+        // Update average query time (exponential moving average)
+        let duration_ms = duration.as_millis() as f64;
+        if metrics.total_queries == 1 {
+            metrics.avg_query_time_ms = duration_ms;
+        } else {
+            metrics.avg_query_time_ms = (metrics.avg_query_time_ms * 0.9) + (duration_ms * 0.1);
+        }
+    }
+
+    /// Execute a query with metrics tracking
+    async fn execute_with_metrics<F, T>(&self, operation: F) -> DatabaseResult<T>
+    where
+        F: std::future::Future<Output = DatabaseResult<T>>,
+    {
+        let start = std::time::Instant::now();
+        let result = operation.await;
+        let duration = start.elapsed();
+        
+        self.update_metrics(result.is_ok(), duration).await;
+        result
+    }
+
+    // === USER MANAGEMENT ===
+
+    /// Create a new user
+    pub async fn create_user(&self, account: &UserAccount) -> DatabaseResult<()> {
+        self.execute_with_metrics(async {
+            self.user_queries.create(&self.pool, account).await
+        }).await
+    }
+
+    /// Get user by ID
+    pub async fn get_user(&self, user_id: UserId) -> DatabaseResult<Option<UserAccount>> {
+        self.execute_with_metrics(async {
+            self.user_queries.get_by_id(&self.pool, user_id).await
+        }).await
+    }
+
+    /// Find user by name
+    pub async fn find_user_by_name(&self, first_name: &str, last_name: &str) -> DatabaseResult<Option<UserAccount>> {
+        self.execute_with_metrics(async {
+            self.user_queries.find_by_name(&self.pool, first_name, last_name).await
+        }).await
+    }
+
+    /// Update user
+    pub async fn update_user(&self, account: &UserAccount) -> DatabaseResult<()> {
+        self.execute_with_metrics(async {
+            self.user_queries.update(&self.pool, account).await
+        }).await
     }
 
     /// Verify OpenSim tables exist and are properly structured
